--- conflicted
+++ resolved
@@ -20,51 +20,19 @@
 # OUT OF OR IN CONNECTION WITH THE SOFTWARE OR THE USE OR OTHER DEALINGS IN THE
 # SOFTWARE.
 
-<<<<<<< HEAD
 import numpy as np
-
-from vlapy.core import step, field
-from diagnostics.z_function import get_roots_to_electrostatic_dispersion
-
-
-def test_full_leapfrog_ps_step_landau_damping():
-
-    nx = 64
-    nv = 512
-
-    f = step.initialize(nx, nv)
-
-    k0 = 0.2 * np.random.rand() + 0.2
-    w_complex = get_roots_to_electrostatic_dispersion(1.0, 1.0, k0)
-    w0 = np.real(w_complex)
-    actual_decay_rate = np.imag(w_complex)
-
-    xmax = 2 * np.pi / k0
-    xmin = 0.0
-
-    dx = (xmax - xmin) / nx
-    x = np.linspace(xmin + dx / 2.0, xmax - dx / 2.0, nx)
-    kx = np.fft.fftfreq(x.size, d=dx) * 2.0 * np.pi
-    one_over_kx = np.zeros_like(kx)
-    one_over_kx[1:] = 1.0 / kx[1:]
-
-    vmax = 6.0
-    dv = 2 * vmax / nv
-    v = np.linspace(-vmax + dv / 2.0, vmax - dv / 2.0, nv)
-    kv = np.fft.fftfreq(v.size, d=dv) * 2.0 * np.pi
-=======
-from itertools import product
->>>>>>> 50b8c41a
-
-import numpy as np
+import pytest
 
 from vlapy import manager, initializers
 from vlapy.infrastructure import mlflow_helpers, print_to_screen
 from vlapy.diagnostics import landau_damping
 
 ALL_TIME_INTEGRATORS = ["leapfrog", "pefrl"]
-ALL_VDFDX_INTEGRATORS = ["exponential"]
-ALL_EDFDV_INTEGRATORS = ["exponential", "cd2"]
+ALL_VDFDX_INTEGRATORS = ["exponential", "sl"]
+ALL_EDFDV_INTEGRATORS = ["exponential", "cd2", "sl"]
+
+ALL_VDFDX_INTEGRATORS_FOR_FAST_TESTING = ["exponential"]
+ALL_EDFDV_INTEGRATORS_FOR_FAST_TESTING = ["exponential", "cd2"]
 
 
 def __run_integrated_landau_damping_test_and_return_damping_rate__(
@@ -127,26 +95,28 @@
     )
 
 
-def test_full_landau_damping():
+# @pytest.mark.parametrize("vdfdx_integrator", ALL_VDFDX_INTEGRATORS)
+# @pytest.mark.parametrize("edfdv_integrator", ALL_EDFDV_INTEGRATORS)
+@pytest.mark.parametrize("vdfdx_integrator", ALL_VDFDX_INTEGRATORS_FOR_FAST_TESTING)
+@pytest.mark.parametrize("edfdv_integrator", ALL_EDFDV_INTEGRATORS_FOR_FAST_TESTING)
+@pytest.mark.parametrize("time_integrator", ALL_TIME_INTEGRATORS)
+def test_landau_damping(vdfdx_integrator, edfdv_integrator, time_integrator):
     """
-    Tests Landau Damping for a random wavenumber
+    Tests Landau Damping for a random wavenumber for a given combination of integrators
 
     :return:
     """
-    rand_k0 = np.random.uniform(0.25, 0.4, 1)[0]
+    rand_k0 = 0.3  # np.random.uniform(0.25, 0.4, 1)[0]
 
-    for vdfdx_integrator, edfdv_integrator, time_integrator in product(
-        ALL_VDFDX_INTEGRATORS, ALL_EDFDV_INTEGRATORS, ALL_TIME_INTEGRATORS
-    ):
-        (
-            measured_rate,
-            actual_rate,
-        ) = __run_integrated_landau_damping_test_and_return_damping_rate__(
-            k0=rand_k0,
-            log_nu_over_nu_ld=None,
-            time_integrator=time_integrator,
-            vdfdx_integrator=vdfdx_integrator,
-            edfdv_integrator=edfdv_integrator,
-        )
+    (
+        measured_rate,
+        actual_rate,
+    ) = __run_integrated_landau_damping_test_and_return_damping_rate__(
+        k0=rand_k0,
+        log_nu_over_nu_ld=None,
+        time_integrator=time_integrator,
+        vdfdx_integrator=vdfdx_integrator,
+        edfdv_integrator=edfdv_integrator,
+    )
 
-        np.testing.assert_almost_equal(measured_rate, actual_rate, decimal=4)+    np.testing.assert_almost_equal(measured_rate, actual_rate, decimal=4)