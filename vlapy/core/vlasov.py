# MIT License
#
# Copyright (c) 2020 Archis Joglekar
#
# Permission is hereby granted, free of charge, to any person obtaining a copy
# of this software and associated documentation files (the "Software"), to deal
# in the Software without restriction, including without limitation the rights
# to use, copy, modify, merge, publish, distribute, sublicense, and/or sell
# copies of the Software, and to permit persons to whom the Software is
# furnished to do so, subject to the following conditions:
#
# The above copyright notice and this permission notice shall be included in all
# copies or substantial portions of the Software.
#
# THE SOFTWARE IS PROVIDED "AS IS", WITHOUT WARRANTY OF ANY KIND, EXPRESS OR
# IMPLIED, INCLUDING BUT NOT LIMITED TO THE WARRANTIES OF MERCHANTABILITY,
# FITNESS FOR A PARTICULAR PURPOSE AND NONINFRINGEMENT. IN NO EVENT SHALL THE
# AUTHORS OR COPYRIGHT HOLDERS BE LIABLE FOR ANY CLAIM, DAMAGES OR OTHER
# LIABILITY, WHETHER IN AN ACTION OF CONTRACT, TORT OR OTHERWISE, ARISING FROM,
# OUT OF OR IN CONNECTION WITH THE SOFTWARE OR THE USE OR OTHER DEALINGS IN THE
# SOFTWARE.

import numpy as np
from scipy import interpolate


def __get_k__(ax):
    """
    get axis of transformed quantity

    :param ax: axis to transform
    :return:
    """
    return np.fft.fftfreq(ax.size, d=ax[1] - ax[0])


<<<<<<< HEAD
def update_spatial_adv_sl(f, x, v, dt):
    """
    evolution of df/dt = v df/dx

    :param f: distribution function. (numpy array of shape (nx, nv))
    :param kx: real-space wavenumber axis (numpy array of shape (nx,))
    :param v: velocity axis (numpy array of shape (nv,))
    :param dt: timestep (single float value)
    :return:
    """

    x_pad = np.zeros(x.size + 2)
    x_pad[1:-1] = x
    x_pad[0] = x[0] - (x[2] - x[1])
    x_pad[-1] = x[-1] + (x[2] - x[1])

    f_pad = np.zeros((x_pad.size, v.size))
    f_pad[1:-1, :] = f
    f_pad[0, :] = f[-1, :]
    f_pad[-1, :] = f[0, :]

    xm, vm = np.meshgrid(x, v, indexing="ij")
    xm = xm.flatten()
    vm = vm.flatten()

    f_interpolator = interpolate.RectBivariateSpline(x_pad, v, f_pad)
    f_out = f_interpolator(xm - vm * dt, vm, grid=False).reshape((x.size, v.size))

    # f_out = interpolate.griddata(
    #     (xm, vm), f.flatten(), (xm - vm * dt, vm), method="cubic"
    # ).reshape((x.size, v.size))

    return f_out


def update_spatial_adv_spectral(f, kx, v, dt):
=======
def get_vdfdx_exponential(kx, v):
>>>>>>> 50b8c41a
    """
    This function creates the exponential vdfdx stepper

    It uses kx and v as metadata that should stay constant throughout the simulation

    :param kx:
    :param v:
    :return:
    """

    def step_vdfdx_exponential(f, dt):
        """
        evolution of df/dt = v df/dx

        :param f: distribution function. (numpy array of shape (nx, nv))
        :param kx: real-space wavenumber axis (numpy array of shape (nx,))
        :param v: velocity axis (numpy array of shape (nv,))
        :param dt: timestep (single float value)
        :return:
        """

        return np.real(
            np.fft.ifft(
                np.exp(-1j * kx[:, None] * dt * v) * np.fft.fft(f, axis=0), axis=0
            )
        )

    return step_vdfdx_exponential


def get_edfdv_exponential(kv):
    """
    This function creates the exponential edfdv stepper

    It uses kv as metadata that should stay constant throughout the simulation

    :param kv:
    :return:
    """

    def step_edfdv_exponential(f, e, dt):
        """
        evolution of df/dt = e df/dv

        :param f: distribution function. (numpy array of shape (nx, nv))
        :param kv: velocity-space wavenumber axis (numpy array of shape (nv,))
        :param e: electric field (numpy array of shape (nx,))
        :param dt: timestep (single float value)
        :return:
        """

        return np.real(
            np.fft.ifft(
                np.exp(-1j * kv * dt * e[:, None]) * np.fft.fft(f, axis=1), axis=1
            )
        )

    return step_edfdv_exponential


def get_edfdv_center_differenced(dv):
    """
    This function creates the center differenced edfdv stepper

    It uses dv as metadata that should stay constant throughout the simulation

<<<<<<< HEAD
def update_velocity_adv_sl(f, x, v, e, dt):
    """
    evolution of df/dt = e df/dv

    :param f: distribution function. (numpy array of shape (nx, nv))
    :param kv: velocity-space wavenumber axis (numpy array of shape (nv,))
    :param e: electric field (numpy array of shape (nx,))
    :param dt: timestep (single float value)
    :return:
    """

    v_pad = np.zeros(v.size + 2)
    v_pad[1:-1] = v
    v_pad[0] = v[0] - (v[2] - v[1])
    v_pad[-1] = v[-1] + (v[2] - v[1])

    f_pad = np.zeros((x.size, v_pad.size))
    f_pad[:, 1:-1] = f
    f_pad[:, 0] = f[:, -1]
    f_pad[:, -1] = f[:, 0]

    e_fit = interpolate.interp1d(x, e, kind="cubic")

    xm, vm = np.meshgrid(x, v, indexing="ij")

    xm = xm.flatten()
    vm = vm.flatten()

    em = e_fit(xm)

    f_interpolator = interpolate.RectBivariateSpline(x, v_pad, f_pad)
    f_out = f_interpolator(xm, vm - em * dt, grid=False).reshape((x.size, v.size))

    # f_out = interpolate.griddata(
    #     (xm, vm), f.flatten(), (xm, vm - em * dt), method="cubic"
    # ).reshape((x.size, v.size))

    return f_out


def __edfdv__(f, e, kv, dt):
=======
    :param dv:
    :return:
>>>>>>> 50b8c41a
    """

    def step_edfdv_center_difference(f, e, dt):
        """
        This method calculates the f + dt * e * df/dv using naive
        2nd-order center differencing

        :param f:
        :param e:
        :param dt:
        :return:
        """
        return f - e[:, None] * np.gradient(f, dv, axis=1, edge_order=2) * dt

    return step_edfdv_center_difference


def get_vdfdx(stuff_for_time_loop, vdfdx_implementation="exponential"):
    """
    This function enables VlaPy to choose the implementation of the vdfdx stepper
    to use in the lower level sections of the simulation

    :param stuff_for_time_loop:
    :param vdfdx_implementation:
    :return:
    """
    if vdfdx_implementation == "exponential":
        vdfdx = get_vdfdx_exponential(
            kx=stuff_for_time_loop["kx"], v=stuff_for_time_loop["v"]
        )
    else:
        raise NotImplementedError

    return vdfdx


def get_edfdv(stuff_for_time_loop, edfdv_implementation="exponential"):
    """
    This function enables VlaPy to choose the implementation of the edfdv stepper
    to use in the lower level sections of the simulation

    :param stuff_for_time_loop:
    :param edfdv_implementation:
    :return:
    """
    if edfdv_implementation == "exponential":
        edfdv = get_edfdv_exponential(kv=stuff_for_time_loop["kv"])
    elif edfdv_implementation == "cd2":
        edfdv = get_edfdv_center_differenced(dv=stuff_for_time_loop["dv"])
    else:
        raise NotImplementedError

    return edfdv<|MERGE_RESOLUTION|>--- conflicted
+++ resolved
@@ -34,46 +34,50 @@
     return np.fft.fftfreq(ax.size, d=ax[1] - ax[0])
 
 
-<<<<<<< HEAD
-def update_spatial_adv_sl(f, x, v, dt):
-    """
-    evolution of df/dt = v df/dx
-
-    :param f: distribution function. (numpy array of shape (nx, nv))
-    :param kx: real-space wavenumber axis (numpy array of shape (nx,))
-    :param v: velocity axis (numpy array of shape (nv,))
-    :param dt: timestep (single float value)
-    :return:
-    """
-
+def get_vdfdx_sl(x, v):
+    """
+    Get the vdfdx Semi-Lagrangian stepper
+
+    :param x:
+    :param v:
+    :return:
+    """
     x_pad = np.zeros(x.size + 2)
-    x_pad[1:-1] = x
-    x_pad[0] = x[0] - (x[2] - x[1])
-    x_pad[-1] = x[-1] + (x[2] - x[1])
-
-    f_pad = np.zeros((x_pad.size, v.size))
-    f_pad[1:-1, :] = f
-    f_pad[0, :] = f[-1, :]
-    f_pad[-1, :] = f[0, :]
 
     xm, vm = np.meshgrid(x, v, indexing="ij")
     xm = xm.flatten()
     vm = vm.flatten()
 
-    f_interpolator = interpolate.RectBivariateSpline(x_pad, v, f_pad)
-    f_out = f_interpolator(xm - vm * dt, vm, grid=False).reshape((x.size, v.size))
-
-    # f_out = interpolate.griddata(
-    #     (xm, vm), f.flatten(), (xm - vm * dt, vm), method="cubic"
-    # ).reshape((x.size, v.size))
-
-    return f_out
-
-
-def update_spatial_adv_spectral(f, kx, v, dt):
-=======
+    f_pad = np.zeros((x.size + 2, v.size))
+
+    def update_spatial_adv_sl(f, dt):
+        """
+        evolution of df/dt = v df/dx
+
+        :param f: distribution function. (numpy array of shape (nx, nv))
+        :param kx: real-space wavenumber axis (numpy array of shape (nx,))
+        :param v: velocity axis (numpy array of shape (nv,))
+        :param dt: timestep (single float value)
+        :return:
+        """
+
+        x_pad[1:-1] = x
+        x_pad[0] = x[0] - (x[2] - x[1])
+        x_pad[-1] = x[-1] + (x[2] - x[1])
+
+        f_pad[1:-1, :] = f
+        f_pad[0, :] = f[-1, :]
+        f_pad[-1, :] = f[0, :]
+
+        f_interpolator = interpolate.RectBivariateSpline(x_pad, v, f_pad)
+        f_out = f_interpolator(xm - vm * dt, vm, grid=False).reshape((x.size, v.size))
+
+        return f_out
+
+    return update_spatial_adv_sl
+
+
 def get_vdfdx_exponential(kx, v):
->>>>>>> 50b8c41a
     """
     This function creates the exponential vdfdx stepper
 
@@ -140,52 +144,8 @@
 
     It uses dv as metadata that should stay constant throughout the simulation
 
-<<<<<<< HEAD
-def update_velocity_adv_sl(f, x, v, e, dt):
-    """
-    evolution of df/dt = e df/dv
-
-    :param f: distribution function. (numpy array of shape (nx, nv))
-    :param kv: velocity-space wavenumber axis (numpy array of shape (nv,))
-    :param e: electric field (numpy array of shape (nx,))
-    :param dt: timestep (single float value)
-    :return:
-    """
-
-    v_pad = np.zeros(v.size + 2)
-    v_pad[1:-1] = v
-    v_pad[0] = v[0] - (v[2] - v[1])
-    v_pad[-1] = v[-1] + (v[2] - v[1])
-
-    f_pad = np.zeros((x.size, v_pad.size))
-    f_pad[:, 1:-1] = f
-    f_pad[:, 0] = f[:, -1]
-    f_pad[:, -1] = f[:, 0]
-
-    e_fit = interpolate.interp1d(x, e, kind="cubic")
-
-    xm, vm = np.meshgrid(x, v, indexing="ij")
-
-    xm = xm.flatten()
-    vm = vm.flatten()
-
-    em = e_fit(xm)
-
-    f_interpolator = interpolate.RectBivariateSpline(x, v_pad, f_pad)
-    f_out = f_interpolator(xm, vm - em * dt, grid=False).reshape((x.size, v.size))
-
-    # f_out = interpolate.griddata(
-    #     (xm, vm), f.flatten(), (xm, vm - em * dt), method="cubic"
-    # ).reshape((x.size, v.size))
-
-    return f_out
-
-
-def __edfdv__(f, e, kv, dt):
-=======
     :param dv:
     :return:
->>>>>>> 50b8c41a
     """
 
     def step_edfdv_center_difference(f, e, dt):
@@ -201,6 +161,52 @@
         return f - e[:, None] * np.gradient(f, dv, axis=1, edge_order=2) * dt
 
     return step_edfdv_center_difference
+
+
+def get_edfdv_sl(x, v):
+    """
+    Get the vdfdx Semi-Lagrangian stepper
+
+    :param x:
+    :param v:
+    :return:
+    """
+    v_pad = np.zeros(v.size + 2)
+    xm, vm = np.meshgrid(x, v, indexing="ij")
+    xm = xm.flatten()
+    vm = vm.flatten()
+
+    f_pad = np.zeros((x.size, v.size + 2))
+
+    def update_velocity_adv_sl(f, e, dt):
+        """
+        evolution of df/dt = e df/dv
+
+        :param f: distribution function. (numpy array of shape (nx, nv))
+        :param kv: velocity-space wavenumber axis (numpy array of shape (nv,))
+        :param e: electric field (numpy array of shape (nx,))
+        :param dt: timestep (single float value)
+        :return:
+        """
+
+        v_pad[1:-1] = v
+        v_pad[0] = v[0] - (v[2] - v[1])
+        v_pad[-1] = v[-1] + (v[2] - v[1])
+
+        f_pad[:, 1:-1] = f
+        f_pad[:, 0] = f[:, -1]
+        f_pad[:, -1] = f[:, 0]
+
+        e_fit = interpolate.interp1d(x, e, kind="cubic")
+
+        em = e_fit(xm)
+
+        f_interpolator = interpolate.RectBivariateSpline(x, v_pad, f_pad)
+        f_out = f_interpolator(xm, vm - em * dt, grid=False).reshape((x.size, v.size))
+
+        return f_out
+
+    return update_velocity_adv_sl
 
 
 def get_vdfdx(stuff_for_time_loop, vdfdx_implementation="exponential"):
@@ -216,6 +222,8 @@
         vdfdx = get_vdfdx_exponential(
             kx=stuff_for_time_loop["kx"], v=stuff_for_time_loop["v"]
         )
+    elif vdfdx_implementation == "sl":
+        vdfdx = get_vdfdx_sl(x=stuff_for_time_loop["x"], v=stuff_for_time_loop["v"])
     else:
         raise NotImplementedError
 
@@ -235,6 +243,8 @@
         edfdv = get_edfdv_exponential(kv=stuff_for_time_loop["kv"])
     elif edfdv_implementation == "cd2":
         edfdv = get_edfdv_center_differenced(dv=stuff_for_time_loop["dv"])
+    elif edfdv_implementation == "sl":
+        edfdv = get_edfdv_sl(v=stuff_for_time_loop["v"], x=stuff_for_time_loop["x"])
     else:
         raise NotImplementedError
 
