# MIT License
#
# Copyright (c) 2020 Archis Joglekar
#
# Permission is hereby granted, free of charge, to any person obtaining a copy
# of this software and associated documentation files (the "Software"), to deal
# in the Software without restriction, including without limitation the rights
# to use, copy, modify, merge, publish, distribute, sublicense, and/or sell
# copies of the Software, and to permit persons to whom the Software is
# furnished to do so, subject to the following conditions:
#
# The above copyright notice and this permission notice shall be included in all
# copies or substantial portions of the Software.
#
# THE SOFTWARE IS PROVIDED "AS IS", WITHOUT WARRANTY OF ANY KIND, EXPRESS OR
# IMPLIED, INCLUDING BUT NOT LIMITED TO THE WARRANTIES OF MERCHANTABILITY,
# FITNESS FOR A PARTICULAR PURPOSE AND NONINFRINGEMENT. IN NO EVENT SHALL THE
# AUTHORS OR COPYRIGHT HOLDERS BE LIABLE FOR ANY CLAIM, DAMAGES OR OTHER
# LIABILITY, WHETHER IN AN ACTION OF CONTRACT, TORT OR OTHERWISE, ARISING FROM,
# OUT OF OR IN CONNECTION WITH THE SOFTWARE OR THE USE OR OTHER DEALINGS IN THE
# SOFTWARE.

import mlflow
import numpy as np

from vlapy.diagnostics import z_function
from vlapy.core import field_driver


def initialize_distribution(nx, nv, vmax=6.0):
    """
    Initializes a Maxwell-Boltzmann distribution

    TODO: temperature and density pertubations

    :param nx: size of grid in x (single int)
    :param nv: size of grid in v (single int)
    :param vmax: maximum absolute value of v (single float)
    :return:
    """

    f = np.zeros([nx, nv], dtype=np.float64)
    dv = 2.0 * vmax / nv
    vax = np.linspace(-vmax + dv / 2.0, vmax - dv / 2.0, nv)

    for ix in range(nx):
        f[ix,] = np.exp(-(vax ** 2.0) / 2.0)

    # normalize
    f = f / np.trapz(f, dx=dv, axis=1)[:, None]

    return f


def initialize_velocity_quantities(vmax, nv):
    """
    This function initializes the velocity grid and related quantities

    :param vmax:
    :param nv:
    :return:
    """
    dv = 2 * vmax / nv
    v = np.linspace(-vmax + dv / 2.0, vmax - dv / 2.0, nv)
    kv = np.fft.fftfreq(v.size, d=dv) * 2.0 * np.pi

    return dv, v, kv


def initialize_spatial_quantities(xmin, xmax, nx):
    """
    This function initializes the spatial grid and related quantities

    :param xmin:
    :param xmax:
    :param nx:
    :return:
    """
    dx = (xmax - xmin) / nx
    x = np.linspace(xmin + dx / 2.0, xmax - dx / 2.0, nx)
    kx = np.fft.fftfreq(x.size, d=dx) * 2.0 * np.pi
    one_over_kx = np.zeros_like(kx)
    one_over_kx[1:] = 1.0 / kx[1:]

    return dx, x, kx, one_over_kx


def log_initial_conditions(all_params, pulse_dictionary):
    """
    This function logs initial conditions to the mlflow server.

    :param all_params:
    :param pulse_dictionary:
    :return:
    """
    params_to_log_dict = {}

    for key, val in all_params.items():
        if isinstance(val, dict):
            for sub_key, sub_val in val.items():
                params_to_log_dict[key + "-" + sub_key] = sub_val
        else:
            params_to_log_dict[key] = val

    for key, val in pulse_dictionary.items():
        if isinstance(val, dict):
            for sub_key, sub_val in val.items():
                params_to_log_dict[key + "-" + sub_key] = sub_val
        else:
            params_to_log_dict[key] = val

    mlflow.log_params(params_to_log_dict)


def get_everything_ready_for_time_loop(
    diagnostics, all_params, pulse_dictionary, overall_num_steps
):
    """
    In order to keep the main time loop clean, this function handles all the
    necessary initialization and array creation for the main simulation time loop.

    Initialized here:
    spatial grid
    velocity grid
    distribution function
    time grid
    driver array

    :param diagnostics:
    :param all_params:
    :param pulse_dictionary:
    :return:
    """
    # Log desired parameters
    log_initial_conditions(
        all_params=all_params, pulse_dictionary=pulse_dictionary,
    )

    # Initialize machinery
    # Distribution function
    f = initialize_distribution(
        nx=all_params["nx"], nv=all_params["nv"], vmax=all_params["vmax"]
    )

    # Spatial Grid
    dx, x, kx, one_over_kx = initialize_spatial_quantities(
        xmin=all_params["xmin"], xmax=all_params["xmax"], nx=all_params["nx"]
    )

    # Velocity grid
    dv, v, kv = initialize_velocity_quantities(
        vmax=all_params["vmax"], nv=all_params["nv"]
    )

    t_dummy = np.linspace(0, all_params["tmax"], all_params["nt"])
    dt = t_dummy[1] - t_dummy[0]
    t = dt * np.arange(overall_num_steps)

    # Field Driver
    driver_function = field_driver.get_driver_function(
        x=x, pulse_dictionary=pulse_dictionary
    )
    driver_array = field_driver.get_driver_array_using_function(
        x, t, pulse_dictionary=pulse_dictionary
    )

    everything_for_time_loop = {
        "e": np.zeros(x.size),
        "f": f,
        "nx": all_params["nx"],
        "kx": kx,
        "x": x,
        "one_over_kx": one_over_kx,
        "v": v,
        "kv": kv,
        "nv": all_params["nv"],
        "dv": dv,
        "driver": driver_array,
        "driver_function": driver_function,
        "dt": dt,
        "nu": all_params["nu"],
        "t": t,
        "rules_to_store_f": diagnostics.rules_to_store_f,
        "vlasov-poisson": all_params["vlasov-poisson"],
        "fokker-planck": all_params["fokker-planck"],
    }

    return everything_for_time_loop


def make_default_params_dictionary():
    """
    Return a dictionary of default parameters

    :return:
    """
    all_params_dict = {
        "nx": 32,
        "xmin": 0.0,
        "nv": 512,
        "vmax": 6.4,
        "nt": 500,
        "tmax": 80,
        "fokker-planck": {"type": "lb", "solver": "batched_tridiagonal",},
        "vlasov-poisson": {
            "time": "leapfrog",
            "vdfdx": "exponential",
            "edfdv": "exponential",
            "poisson": "spectral",
        },
<<<<<<< HEAD
        "backend": {"core": "numpy", "max_doubles_per_file": int(2e7),},
=======
        "backend": {"core": "numpy", "max_doubles_per_file": int(1e7),},
>>>>>>> 729accbf
        "a0": 1e-7,
    }

    return all_params_dict


def specify_collisions_to_dict(log_nu_over_nu_ld, all_params_dict):
    """
    This function adds the collision frequency to the parameters dictionary

    :param log_nu_over_nu_ld:
    :param all_params_dict:
    :return:
    """
    if log_nu_over_nu_ld is None:
        all_params_dict["nu"] = 0.0
    else:
        all_params_dict["nu"] = (
            np.abs(all_params_dict["nu_ld"]) * 10 ** log_nu_over_nu_ld
        )

    return all_params_dict


def specify_epw_params_to_dict(k0, all_params_dict):
    """
    This function calculates the roots to the dispersion relation for EPWs for a
    particular k0. This stores the `w_epw` and `nu_ld` for that EPW in the
    `all_params_dict` as well as dictates the size of the box through `xmax`.

    :param k0:
    :param all_params_dict:
    :return:
    """
    solution_to_dispersion_relation = z_function.get_roots_to_electrostatic_dispersion(
        wp_e=1.0, vth_e=1.0, k0=k0
    )

    all_params_dict["w_epw"] = np.real(solution_to_dispersion_relation)
    all_params_dict["nu_ld"] = np.imag(solution_to_dispersion_relation)
    all_params_dict["xmax"] = 2.0 * np.pi / k0
    all_params_dict["v_ph"] = all_params_dict["w_epw"] / k0

    return all_params_dict<|MERGE_RESOLUTION|>--- conflicted
+++ resolved
@@ -208,11 +208,7 @@
             "edfdv": "exponential",
             "poisson": "spectral",
         },
-<<<<<<< HEAD
-        "backend": {"core": "numpy", "max_doubles_per_file": int(2e7),},
-=======
         "backend": {"core": "numpy", "max_doubles_per_file": int(1e7),},
->>>>>>> 729accbf
         "a0": 1e-7,
     }
 
