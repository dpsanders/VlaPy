---
title: 'VlaPy: A Python package for Eulerian Vlasov-Poisson-Fokker-Planck Simulations'
tags:
  - Python
  - plasma physics
  - dynamics
  - astrophysics
  - fusion
authors:
  - name: Archis S. Joglekar
    orcid: 0000-0003-3599-5629
    affiliation: "1"
  - name: Matthew C. Levy
    orcid: 0000-0002-7387-0256
    affiliation: "1"
affiliations:
 - name: Noble.AI, 8 California St, Suite 400, San Francisco, California 94111
   index: 1
date: 16 February 2020
bibliography: paper.bib

---

# Summary

Here we introduce ``VlaPy``: a 1-spatial-dimension, 1-velocity-dimension (1D-1V), Eulerian Vlasov-Poisson-Fokker-Planck (VPFP) simulation code written in Python.  

The Vlasov-Poisson-Fokker-Planck system of equations is commonly used to study plasma and fluid physics in a broad set of topical environments, ranging from space physics, to laboratory-created plasmas for fusion applications (see refs. [@Betti2016; @Fasoli2016; @Ongena2016; @Chen2019]). More specifically, the Vlasov-Poisson system of equations is typically employed to model collisionless plasmas. The Fokker-Planck operator can be introduced into this system to represent the effect of collisions. The primary advantage of this scheme is that instead of relying on numerical diffusion to smooth small-scale structures that arise when modeling collisionless plasmas, the Fokker-Planck operator enables a physics-based smoothing mechanism. 

Our implementation is based on finite-difference and pseudo-spectral methods. At the lowest level, ``VlaPy`` evolves a two-dimensional (2D) grid according to this set of coupled partial integro-differential equations over time. In ``VlaPy``, the simulation dynamics can be initialized through user-specified initial conditions or external forces.

# Statement of Need

The 1D-1V VPFP equation set solved here has been applied in research of laser-plasma interactions in the context of inertial fusion [@Fahlen2009; @Banks2016], of plasma-based accelerators [@Thomas2016], of space physics [@Chen2019], and of fundamental plasma physics [@Pezzi2016; @Heninger2018].  While there are VPFP software libraries which are available in academic settings, research laboratories, and industry (e.g., [@Banks2017; @Joglekar2018]), the community has yet to benefit from a simple-to-read, open-source Python implementation. This lack of capability is currently echoed in conversations within the ``PlasmaPy`` [@plasmapy] community (``PlasmaPy`` is a collection of open-source plasma physics resources). Our aim with ``VlaPy`` is to take a step towards filling this need for a research and educational tool in the open-source community.

``VlaPy`` is intended to help students learn fundamental concepts and help researchers discover novel physics and applications in plasma physics, fluid physics, computational physics, and numerical methods.  It is also designed to provide a science-accessible introduction to industry and software engineering best-practices, including unit and integrated testing, and extensible and maintainable code. 

The details of the ``VlaPy`` implementation are provided in the following sections. 


# Equations

The Vlasov-Poisson-Fokker-Planck system can be decomposed into 4 components. These components, represented using normalized units, are 
$\tilde{v} = v/v_{th}$, $\tilde{t} = t / \omega_p$, $\tilde{x} = x / (v_{th} / \omega_p)$, $\tilde{m} = m / m_e$, $\tilde{E} = e E / m_e$, $\tilde{f} = f / m n_e v_{th}^3$. The Fourier transform operator is represented by $\mathcal{F}$ and the subscript to the operator indicates the dimension of the transform. 

The Vlasov-Poisson-Fokker-Planck system can be decomposed into 4 components. The normalized quantities are 
$\tilde{v} = v/v_{th}$, $\tilde{t} = t / \omega_p$, $\tilde{x} = x / (v_{th} / \omega_p)$, $\tilde{m} = m / m_e$, $\tilde{E} = e E / m_e$, $\tilde{f} = f / m n_e v_{th}^3$. The Fourier Transform operator is represented by $\mathcal{F}$. The subscript to the operator indicates the dimension of the transform. 

## Vlasov Equation

The normalized Vlasov equation is given by
$$ \frac{\partial f}{\partial t} + v  \frac{\partial f}{\partial x} + E \frac{\partial f}{\partial v} = 0 $$.

We use operator splitting to advance the time-step `@Cheng:1976`. Each one of those operators is then integrated pseudo-spectrally using the following methodology.

We first Fourier transform the operator, as given by 
$$ \mathcal{F}_x\left[ \frac{d f}{d t} = v \frac{d f}{d x} \right].$$

Next, we solve for the change in the plasma distribution function, discretize, and integrate, as given by
$$\frac{d\hat{f}}{\hat{f}} = v~ (-i k_x)~ dt, $$
$$ \hat{f}^{n+1}(k_x, v) = \exp(-i k_x ~ v \Delta t) ~~ \hat{f}^n(k_x, v). $$ 

The $E \partial f/\partial v$ term is evolved similarly using
$$ \hat{f}^{n+1}(x, k_v) = \exp(-i k_v ~ F \Delta t) ~~ \hat{f}^n(x, k_v) $$

We have implemented a simple Leapfrog scheme as well as a 4th order integrator called the 
Position-Extended-Forest-Ruth-Like Algorithm (PEFRL) [@Omelyan2002]

### Tests
The implementation of this equation is tested in the integrated tests section below.

## Poisson Equation

The normalized Poisson equation is simply
$$  \nabla^2 \Phi = \rho $$

Because the ion species are effectively static and form a charge-neutralizing background to the electron dynamics, we can express the Poisson equation as
$$ - \nabla E = \rho_{net} = 1 - \rho_e $$ 

This is justifed by the assumption that the relevant time-scales are short compared to the time-scale associated to ion motion.

In 1 spatial dimension, this can be expressed as

$$ - \frac{d}{dx} E(x) = 1 - \int f(x,v) ~dv $$

and the discretized version that is solved is

$$  E(x_i)^{n+1} = \mathcal{F}_x^{-1}\left[\frac{\sum_j f(x_i,v_j)^n \Delta v}{- i k_x}\right] $$

### Integrated Code Testing
Unit tests are provided for this operator to validate its performance and operation under the above assumptions.  
These are simply unit tests against analytical solutions of integrals of periodic functions. They can be found in 
`tests/test_fieldsolver.py`.

Below, we provide an illustration of a manual validation of the Poisson equation solver. These are also provided in 
`notebooks/test_poisson.ipynb`

## Fokker-Planck Equation

We use a simplified version of the full Fokker-Planck operator [@Lenard1958]. This is given by

$$\left(\frac{\delta f}{\delta t}\right)_{\text{coll}} = \nu \frac{\partial}{\partial v} \left ( v f + v_0^2 \frac{\partial f}{\partial v}\right), $$
where $v_0$ is the thermal velocity associated with the Maxwell-Boltzmann distribution that is a solution to this equation.

We discretize this backward-in-time, centered-in-space. This procedure results in the time-step scheme given by
$$ f^{n} = {\Delta t} \nu \left[\left(-\frac{v_0^2}{\Delta v^2} + \frac{1}{2\Delta v}\right) v_{j+1}f^{n+1}_{j+1} + \left(1+2\frac{v_0^2}{\Delta v^2}\right) f^{n+1}_j + \left(-\frac{v_0^2}{\Delta v^2} - \frac{1}{2\Delta v}\right) v_{j-1}f^{n+1}_{j-1}  \right]. $$ 

This forms a tridiagonal system of equations that can be directly inverted.

### Integrated Code Testing
Unit tests are provided for this operator. They can be found in `tests/test_lb.py` The unit tests ensure that

1. The operator does not impact a Maxwell-Boltzmann distribution already satisfying $v_{th} = v_0$.

2. The operator conserves number density, momentum, and energy when initialized with a zero net velocity.

The `notebooks/test_fokker_planck.ipynb` notebook contains illustrations and examples for these tests. Below, we show 
how the implementation relaxes a distribution with a small but visible sinusoidal perturbation. This particular 
example recovers the number density, momentum, and energy to $10^{-6}$ accuracy over 10000 evaluations.

# Integrated Code Tests against Plasma Physics: Electron Plasma Waves and Landau Damping

One of the most fundamental plasma physics phenomenon is known as Landau Damping. An extensive review is provided in ref. [@Ryutov1999].  

Plasmas can support electrostatic oscillations. The oscillation frequency is given by the electrostatic electron plasma wave (EPW) dispersion relation. When a wave of sufficiently small amplitude is driven at the resonant wave-number and frequency pairing, there is a resonant exchange of energy between the plasma and the electric field, and the electrons can damp the electric field. The damping rates, as well as the resonant frequencies, are given in ref. [@Canosa1973].

In the ``VlaPy`` simulation code, we have verified that the known damping rates for Landau Damping are reproduced, for a few different wave-numbers. 

<<<<<<< HEAD

## Usage

For example, the following screenshot is from `notebooks/landau_damping.ipynb`. In it, there is a plot of the electric field amplitude over time. By calculating the rate of decay of this electric field, we confirm that the Landau damping rate is reproduced by VlaPy as prescribed in [@Canosa1973].

![screenshot of Landau damping example \label{LDexample}](../notebooks/screenshots_for_example/damping.png)

We include validation against this physical, analytic result as an integrated test as well.
=======
We include validation against this phenomenon as an automated integrated test. The tests can be found in 
`tests/test_landau_damping.py`

Below, we also illustrate a manual validation of this phenomenon through the fully integrated workflow. After running a 
properly initialized simulation, we show that the damping rate of a $k=0.3$ electron plasma wave is reproduced 
accurately. 
>>>>>>> a2aa345f

# Acknowledgements
We use xarray [@Hoyer2017] for file storage and MLFlow [@Zaharia2018] for experiment management.

We acknowledge valuable discussions with Pierre Navarro on the implementation of the Vlasov equation.

# References<|MERGE_RESOLUTION|>--- conflicted
+++ resolved
@@ -124,25 +124,14 @@
 
 Plasmas can support electrostatic oscillations. The oscillation frequency is given by the electrostatic electron plasma wave (EPW) dispersion relation. When a wave of sufficiently small amplitude is driven at the resonant wave-number and frequency pairing, there is a resonant exchange of energy between the plasma and the electric field, and the electrons can damp the electric field. The damping rates, as well as the resonant frequencies, are given in ref. [@Canosa1973].
 
-In the ``VlaPy`` simulation code, we have verified that the known damping rates for Landau Damping are reproduced, for a few different wave-numbers. 
+In the ``VlaPy`` simulation code, we have verified that the known damping rates for Landau Damping are reproduced, for a few different wave-numbers. This is shown in `notebooks/landau_damping.ipynb`. 
 
-<<<<<<< HEAD
-
-## Usage
-
-For example, the following screenshot is from `notebooks/landau_damping.ipynb`. In it, there is a plot of the electric field amplitude over time. By calculating the rate of decay of this electric field, we confirm that the Landau damping rate is reproduced by VlaPy as prescribed in [@Canosa1973].
-
-![screenshot of Landau damping example \label{LDexample}](../notebooks/screenshots_for_example/damping.png)
-
-We include validation against this physical, analytic result as an integrated test as well.
-=======
 We include validation against this phenomenon as an automated integrated test. The tests can be found in 
 `tests/test_landau_damping.py`
 
 Below, we also illustrate a manual validation of this phenomenon through the fully integrated workflow. After running a 
 properly initialized simulation, we show that the damping rate of a $k=0.3$ electron plasma wave is reproduced 
 accurately. 
->>>>>>> a2aa345f
 
 # Acknowledgements
 We use xarray [@Hoyer2017] for file storage and MLFlow [@Zaharia2018] for experiment management.
