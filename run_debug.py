# MIT License
#
# Copyright (c) 2020 Archis Joglekar
#
# Permission is hereby granted, free of charge, to any person obtaining a copy
# of this software and associated documentation files (the "Software"), to deal
# in the Software without restriction, including without limitation the rights
# to use, copy, modify, merge, publish, distribute, sublicense, and/or sell
# copies of the Software, and to permit persons to whom the Software is
# furnished to do so, subject to the following conditions:
#
# The above copyright notice and this permission notice shall be included in all
# copies or substantial portions of the Software.
#
# THE SOFTWARE IS PROVIDED "AS IS", WITHOUT WARRANTY OF ANY KIND, EXPRESS OR
# IMPLIED, INCLUDING BUT NOT LIMITED TO THE WARRANTIES OF MERCHANTABILITY,
# FITNESS FOR A PARTICULAR PURPOSE AND NONINFRINGEMENT. IN NO EVENT SHALL THE
# AUTHORS OR COPYRIGHT HOLDERS BE LIABLE FOR ANY CLAIM, DAMAGES OR OTHER
# LIABILITY, WHETHER IN AN ACTION OF CONTRACT, TORT OR OTHERWISE, ARISING FROM,
# OUT OF OR IN CONNECTION WITH THE SOFTWARE OR THE USE OR OTHER DEALINGS IN THE
# SOFTWARE.

import numpy as np

from vlapy import manager, initializers
from vlapy.infrastructure import mlflow_helpers, print_to_screen
from vlapy.diagnostics import landau_damping

if __name__ == "__main__":
    k0 = 0.3  # np.random.uniform(0.3, 0.4, 1)[0]
    log_nu_over_nu_ld = None

    all_params_dict = initializers.make_default_params_dictionary()
    all_params_dict = initializers.specify_epw_params_to_dict(
        k0=k0, all_params_dict=all_params_dict
    )
    all_params_dict = initializers.specify_collisions_to_dict(
        log_nu_over_nu_ld=log_nu_over_nu_ld, all_params_dict=all_params_dict
    )

<<<<<<< HEAD
    all_params_dict["vlasov-poisson"]["time"] = "leapfrog"
    all_params_dict["vlasov-poisson"]["edfdv"] = "exponential"
    all_params_dict["vlasov-poisson"]["vdfdx"] = "sl"
=======
    all_params_dict["vlasov-poisson"]["time"] = "h-sixth"
    all_params_dict["vlasov-poisson"]["edfdv"] = "exponential"
>>>>>>> 729accbf

    tmax = 100
    all_params_dict["tmax"] = tmax
    all_params_dict["nt"] = tmax
    # all_params_dict["fokker-planck"]["type"] = "dg"

    pulse_dictionary = {
        "first pulse": {
            "start_time": 0,
            "rise_time": 10,
            "flat_time": 20,
            "fall_time": 10,
            "w0": all_params_dict["w_epw"],
            "a0": 1e-7,
            "k0": k0,
        }
    }

    mlflow_exp_name = "vlapy-test"

    uris = {
        "tracking": "local",
    }

    print_to_screen.print_startup_message(
        mlflow_exp_name, all_params_dict, pulse_dictionary
    )

    that_run = manager.start_run(
        all_params=all_params_dict,
        pulse_dictionary=pulse_dictionary,
        diagnostics=landau_damping.LandauDamping(
            vph=all_params_dict["v_ph"], wepw=all_params_dict["w_epw"],
        ),
        uris=uris,
        name=mlflow_exp_name,
    )

    print(
        mlflow_helpers.get_this_metric_of_this_run("damping_rate", that_run),
        all_params_dict["nu_ld"],
    )<|MERGE_RESOLUTION|>--- conflicted
+++ resolved
@@ -38,18 +38,15 @@
         log_nu_over_nu_ld=log_nu_over_nu_ld, all_params_dict=all_params_dict
     )
 
-<<<<<<< HEAD
     all_params_dict["vlasov-poisson"]["time"] = "leapfrog"
     all_params_dict["vlasov-poisson"]["edfdv"] = "exponential"
     all_params_dict["vlasov-poisson"]["vdfdx"] = "sl"
-=======
     all_params_dict["vlasov-poisson"]["time"] = "h-sixth"
     all_params_dict["vlasov-poisson"]["edfdv"] = "exponential"
->>>>>>> 729accbf
 
     tmax = 100
     all_params_dict["tmax"] = tmax
-    all_params_dict["nt"] = tmax
+    all_params_dict["nt"] = 8 * tmax
     # all_params_dict["fokker-planck"]["type"] = "dg"
 
     pulse_dictionary = {
